"""
This module provides functions for scraping the miscellaneous stats kenpom.com pages into more
usable pandas dataframes.
"""

import mechanicalsoup
import pandas as pd
from bs4 import BeautifulSoup
from io import StringIO
<<<<<<< HEAD
import urllib.parse
=======
import re

def get_current_season(browser):
	"""
	Scrapes the KenPom homepage to get the latest season year that has data published

	Args:
		browser (mechanicalsoup StatefulBrowser): Authenticated browser with full access to kenpom.com generated
            by the `login` function.

	Returns:
		current_season (int): Number corresponding to the last season year that has data published
	"""
	browser.open('https://kenpom.com/index.php')
	page_title = browser.page.select_one('#content-header h2').text
	YEAR_PATTERN = r'^(\d{4})'
	return int(re.match(YEAR_PATTERN, page_title).group(0))
>>>>>>> a30590ba

def get_pomeroy_ratings(browser, season=None):
	"""
	Scrapes the Pomeroy College Basketball Ratings table (https://kenpom.com/index.php) into a dataframe.

	Args:
		browser (mechanicalsoup StatefulBrowser): Authenticated browser with full access to kenpom.com generated
			by the `login` function.
		season (str, optional): Used to define different seasons. 2002 is the earliest available season.
			Most recent season is the default.
	Returns:
		refs_df (pandas dataframe): Pandas dataframe containing the Pomeroy College Basketball Ratings table from kenpom.com.
	Raises:
		ValueError: If `season` is less than 2002.
	"""
	params = {}
	url = 'https://kenpom.com/index.php'

	if season and int(season) < 2002:
		raise ValueError("season cannot be less than 2002")

	params['y'] = str(season)

	url = url + '?' + urllib.parse.urlencode(params)

	browser.open(url)
	page = browser.get_current_page()
	table = page.find_all('table')[0]
	ratings_df = pd.read_html(StringIO(str(table)))
	# Dataframe tidying.
	ratings_df = ratings_df[0]
	ratings_df.columns = ratings_df.columns.map(lambda x: x[1])
	ratings_df.dropna(inplace=True)
	ratings_df = ratings_df[ratings_df['Rk'] != 'Rk']
	ratings_df.reset_index(drop=True, inplace=True)
	# Parse out seed, most current won't have this
	tmp = ratings_df['Team'].str.extract(r'(?P<Team>[a-zA-Z.&\'\s]+(?<!\s))\s*(?P<Seed>\d*)')
	ratings_df["Team"] = tmp["Team"]
	ratings_df["Seed"] = tmp["Seed"]

	# Disambiguate column names for easier reference
	ratings_df.columns = ['Rk', 'Team', 'Conf', 'W-L', 'AdjEM', 'AdjO',
							'AdjO.Rank', 'AdjD', 'AdjD.Rank', 'AdjT', 'AdjT.Rank',
							'Luck', 'Luck.Rank', 'SOS-AdjEM', 'SOS-AdjEM.Rank', 'SOS-OppO', 'SOS-OppO.Rank',
							'SOS-OppD', 'SOS-OppD.Rank', 'NCSOS-AdjEM', 'NCSOS-AdjEM.Rank', 'Seed']

	return ratings_df


def get_trends(browser):
	"""
	Scrapes the statistical trends table (https://kenpom.com/trends.php) into a dataframe.

	Args:
		browser (mechanicalsoup StatefulBrowser): Authenticated browser with full access to kenpom.com generated
			by the `login` function.

	Returns:
		trends_df (pandas dataframe): Pandas dataframe containing the statistical trends table from kenpom.com.
	"""

	url = 'https://kenpom.com/trends.php'

	browser.open(url)
	trends = browser.get_current_page()
	table = trends.find_all('table')[0]
	trends_df = pd.read_html(StringIO(str(table)))

	# Dataframe tidying.
	trends_df = trends_df[0]
	trends_df.drop(trends_df.tail(5).index, inplace=True)

	return trends_df


def get_refs(browser, season=None):
	"""
	Scrapes the officials rankings table (https://kenpom.com/officials.php) into a dataframe.

	Args:
		browser (mechanicalsoup StatefulBrowser): Authenticated browser with full access to kenpom.com generated
			by the `login` function.
		season (str, optional): Used to define different seasons. 2016 is the earliest available season.
			Most recent season is the default.

	Returns:
		refs_df (pandas dataframe): Pandas dataframe containing the officials rankings table from kenpom.com.

	Raises:
		ValueError: If `season` is less than 2016.
	"""

	params = {}
	url = 'https://kenpom.com/officials.php'

	if season:
		if int(season) < 2016:
			raise ValueError(
				'season cannot be less than 2016, as data only goes back that far.')
	params['y'] = str(season)

	url = url + '?' + urllib.parse.urlencode(params)

	browser.open(url)
	refs = browser.get_current_page()
	table = refs.find_all('table')[0]
	refs_df = pd.read_html(StringIO(str(table)))

	# Dataframe tidying.
	refs_df = refs_df[0]
	refs_df.columns = ['Rank', 'Name', 'Rating', 'Games', 'Last Game', 'Game Score', 'Box']
	refs_df = refs_df[refs_df.Rating != 'Rating']
	refs_df = refs_df.drop(['Box'], axis=1)

	return refs_df


def get_hca(browser):
	"""
	Scrapes the home court advantage table (https://kenpom.com/hca.php) into a dataframe.

	Args:
		browser (mechanicalsoup StatefulBrowser): Authenticated browser with full access to kenpom.com generated
			by the `login` function.
		season (str, optional): Used to define different seasons. 2010 is the earliest available season.

	Returns:
		hca_df (pandas dataframe): Pandas dataframe containing the home court advantage table from kenpom.com.
	"""

	url = 'https://kenpom.com/hca.php'

	browser.open(url)
	hca = browser.get_current_page()
	table = hca.find_all('table')[0]
	hca_df = pd.read_html(StringIO(str(table)))

	# Dataframe tidying.
	hca_df = hca_df[0]
	hca_df.columns = ['Team', 'Conference', 'HCA', 'HCA.Rank', 'PF', 'PF.Rank', 'Pts', 'Pts.Rank', 'NST',
						'NST.Rank', 'Blk', 'Blk.Rank', 'Elev', 'Elev.Rank']
	hca_df = hca_df[hca_df.Team != 'Team']

	return hca_df


def get_arenas(browser, season=None):
	"""
	Scrapes the arenas table (https://kenpom.com/arenas.php) into a dataframe.

	Args:
		browser (mechanicalsoup StatefulBrowser): Authenticated browser with full access to kenpom.com generated
			by the `login` function.
		season (str, optional): Used to define different seasons. 2010 is the earliest available season.
			Most recent season is the default.

	Returns:
		arenas_df (pandas dataframe): Pandas dataframe containing the arenas table from kenpom.com.

	Raises:
		ValueError: If `season` is less than 2010.
	"""

	params = {}
	url = 'https://kenpom.com/arenas.php'

	if season:
		if int(season) < 2010:
			raise ValueError(
				'season cannot be less than 2010, as data only goes back that far.')
	
		params['y'] = str(season)

	url = url + '?' + urllib.parse.urlencode(params)

	browser.open(url)
	arenas = browser.get_current_page()
	table = arenas.find_all('table')[0]
	arenas_df = pd.read_html(StringIO(str(table)))

	# Dataframe tidying.
	arenas_df = arenas_df[0]
	arenas_df.columns = ['Rank', 'Team', 'Conference', 'Arena', 'Alternate']
	arenas_df[['Arena', 'Arena.Capacity']] = arenas_df['Arena'].str.split(r' \(', expand=True, regex=True)
	arenas_df['Arena.Capacity'] = arenas_df['Arena.Capacity'].str.rstrip(')')
	arenas_df[['Alternate', 'Alternate.Capacity']] = arenas_df['Alternate'].str.split(r' \(', expand=True, regex=True)
	arenas_df['Alternate.Capacity'] = arenas_df['Alternate.Capacity'].str.rstrip(')')

	return arenas_df


def get_gameattribs(browser, season=None, metric='Excitement'):
	"""
	Scrapes the Game Attributes tables (https://kenpom.com/game_attrs.php) into a dataframe.

	Args:
		browser (mechanicalsoup StatefulBrowser): Authenticated browser with full access to kenpom.com generated
			by the `login` function.
		season (str, optional): Used to define different seasons. 2010 is the earliest available season.
			Most recent season is the default.
		metric (str, optional): Used to get highest ranking games for different metrics. Available values are:
			'Excitement', 'Tension', 'Dominance', 'ComeBack', 'FanMatch', 'Upsets', and 'Busts'. Default is
			'Excitement'. 'FanMatch', 'Upsets', and 'Busts' are only valid for seasons after 2010.

	Returns:
		ga_df (pandas dataframe): Pandas dataframe containing the Game Attributes table from kenpom.com for a
		given metric.

	Raises:
		ValueError: If `season` is less than 2010.
		KeyError: If `metric` is invalid.
	"""

	params = {}

	# `metric` parameter checking.
	metric = metric.upper()
	metrics = {'EXCITEMENT': 'Excitement', 'TENSION': 'Tension', 'DOMINANCE': 'Dominance', 'COMEBACK': 'MinWP',
				'FANMATCH': 'FanMatch', 'UPSETS': 'Upsets', 'BUSTS': 'Busts'}
	if metric not in metrics:
		raise KeyError(
			"""Metric is invalid, must be one of: 'Excitement',
				'Tension', 'Dominance', 'ComeBack', 'FanMatch', 'Upsets', and 'Busts'""")
	else:
		params['s'] = metrics[metric]

	url = 'https://kenpom.com/game_attrs.php?'

	# Season selection and an additional check.
	if season:
		if int(season) < 2010:
			raise ValueError(
				'Season cannot be less than 2010, as data only goes back that far.')
		elif int(season) < 2011 and metric.upper() in ['FANMATCH', 'UPSETS', 'BUSTS']:
			raise ValueError(
				'FanMatch, Upsets, and Busts tables only available for seasons after 2010.'
			)
		params['y'] = str(season)
	
	url = url + urllib.parse.urlencode(params)

	browser.open(url)
	playerstats = browser.get_current_page()

	table = playerstats.find_all('table')[0]
	ga_df = pd.read_html(StringIO(str(table)))

	# Dataframe tidying.
	ga_df = ga_df[0]
	ga_df.columns = ['Rank', 'Date', 'Game', 'Box', 'Location', 'Conf.Matchup', 'Value']
	ga_df = ga_df.drop(['Box'], axis=1)
	ga_df[['Location', 'Arena']] = ga_df['Location'].str.split(r' \(', expand=True, regex=True)
	ga_df['Arena'] = ga_df['Arena'].str.rstrip(')')

	return ga_df


def get_program_ratings(browser):
	"""
	Scrapes the program ratings table (https://kenpom.com/programs.php) into a dataframe.

	Args:
		browser (mechanicalsoup StatefulBrowser): Authenticated browser with full access to kenpom.com generated
			by the `login` function.

	Returns:
		programs_df (pandas dataframe): Pandas dataframe containing the program ratings table from kenpom.com.
	"""

	url = 'https://kenpom.com/programs.php'

	browser.open(url)
	programs = browser.get_current_page()
	table = programs.find_all('table')[0]
	programs_df = pd.read_html(StringIO(str(table)))
	programs_df = programs_df[0]

	programs_df.columns = ['Rank', 'Team', 'Rating', 'kenpom.Best.Rank', 'kenpom.Best.Season', 'kenpom.Worst.Rank',
							'kenpom.Worst.Season', 'kenpom.Median.Rank', 'kenpom.Top10.Finishes',
							'kenpom.Top25.Finishes', 'kenpom.Top50.Finishes', 'NCAA.Champs', 'NCAA.F4', 'NCAA.E8',
							'NCAA.S16', 'NCAA.R1', 'Change']

	programs_df = programs_df[programs_df.Team != 'Team']

	return programs_df<|MERGE_RESOLUTION|>--- conflicted
+++ resolved
@@ -7,9 +7,7 @@
 import pandas as pd
 from bs4 import BeautifulSoup
 from io import StringIO
-<<<<<<< HEAD
 import urllib.parse
-=======
 import re
 
 def get_current_season(browser):
@@ -27,7 +25,6 @@
 	page_title = browser.page.select_one('#content-header h2').text
 	YEAR_PATTERN = r'^(\d{4})'
 	return int(re.match(YEAR_PATTERN, page_title).group(0))
->>>>>>> a30590ba
 
 def get_pomeroy_ratings(browser, season=None):
 	"""
